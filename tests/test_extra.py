--- conflicted
+++ resolved
@@ -9,11 +9,7 @@
 import pytest
 
 from kugl.main import main1
-<<<<<<< HEAD
-from kugl.util import KuglError, features_debugged, fqtn
-=======
 from kugl.util import KuglError, features_debugged
->>>>>>> dc3bd18f
 from .testing import kubectl_response, assert_query, assert_by_line
 
 
