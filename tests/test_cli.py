"""
Tests for command-line options.
"""

import sqlite3

import pytest

from kugel.main import main1
from kugel.impl.utils import KugelError


def test_enforce_one_cache_option(test_home):
    with pytest.raises(KugelError, match="Cannot use both -c/--cache and -u/--update"):
<<<<<<< HEAD
        main1("-c -u foo".split(" "))
=======
        main(["-c", "-u", "select 1"])
>>>>>>> 173fe236


def test_enforce_one_namespace_option(test_home):
    with pytest.raises(KugelError, match="Cannot use both -a/--all-namespaces and -n/--namespace"):
<<<<<<< HEAD
        main1("-a -n x foo".split(" "))
=======
        main(["-a", "-n", "x", "select 1"])
>>>>>>> 173fe236


def test_no_such_table(test_home):
    with pytest.raises(sqlite3.OperationalError, match="no such table: foo"):
<<<<<<< HEAD
        main1(["select * from foo"])
=======
        main(["select * from foo"])


def test_unknown_alias(test_home):
    with pytest.raises(KugelError, match="No alias named 'foo'"):
        main(["foo"])


def test_alias_with_invalid_option(test_home, capsys):
    test_home.joinpath("init.yaml").write_text("""
        alias:
          foo:
          - --badoption
          - "select 1"
    """)
    with pytest.raises(SystemExit):
        main(["-a", "foo"])
    assert "unrecognized arguments: --badoption" in capsys.readouterr().err


def test_unknown_option(test_home, capsys):
    with pytest.raises(SystemExit):
        main(["--badoption", "select 1"])
    assert "unrecognized arguments: --badoption" in capsys.readouterr().err


def test_enforce_one_cache_option_via_alias(test_home, capsys):
    test_home.joinpath("init.yaml").write_text("""
        alias:
          foo:
          - -u
          - "select 1"
    """)
    with pytest.raises(KugelError, match="Cannot use both -c/--cache and -u/--update"):
        main(["-c", "foo"])


def test_simple_alias(test_home, capsys):
    test_home.joinpath("init.yaml").write_text("""
        alias:
          foo: ["select 1, 2"]
    """)
    main(["foo"])
    out, _ = capsys.readouterr()
    assert out == "  1    2\n" * 2
>>>>>>> 173fe236
<|MERGE_RESOLUTION|>--- conflicted
+++ resolved
@@ -12,33 +12,22 @@
 
 def test_enforce_one_cache_option(test_home):
     with pytest.raises(KugelError, match="Cannot use both -c/--cache and -u/--update"):
-<<<<<<< HEAD
-        main1("-c -u foo".split(" "))
-=======
-        main(["-c", "-u", "select 1"])
->>>>>>> 173fe236
+        main1(["-c", "-u", "select 1"])
 
 
 def test_enforce_one_namespace_option(test_home):
     with pytest.raises(KugelError, match="Cannot use both -a/--all-namespaces and -n/--namespace"):
-<<<<<<< HEAD
-        main1("-a -n x foo".split(" "))
-=======
-        main(["-a", "-n", "x", "select 1"])
->>>>>>> 173fe236
+        main1(["-a", "-n", "x", "select 1"])
 
 
 def test_no_such_table(test_home):
     with pytest.raises(sqlite3.OperationalError, match="no such table: foo"):
-<<<<<<< HEAD
         main1(["select * from foo"])
-=======
-        main(["select * from foo"])
 
 
 def test_unknown_alias(test_home):
     with pytest.raises(KugelError, match="No alias named 'foo'"):
-        main(["foo"])
+        main1(["foo"])
 
 
 def test_alias_with_invalid_option(test_home, capsys):
@@ -49,13 +38,13 @@
           - "select 1"
     """)
     with pytest.raises(SystemExit):
-        main(["-a", "foo"])
+        main1(["-a", "foo"])
     assert "unrecognized arguments: --badoption" in capsys.readouterr().err
 
 
 def test_unknown_option(test_home, capsys):
     with pytest.raises(SystemExit):
-        main(["--badoption", "select 1"])
+        main1(["--badoption", "select 1"])
     assert "unrecognized arguments: --badoption" in capsys.readouterr().err
 
 
@@ -67,7 +56,7 @@
           - "select 1"
     """)
     with pytest.raises(KugelError, match="Cannot use both -c/--cache and -u/--update"):
-        main(["-c", "foo"])
+        main1(["-c", "foo"])
 
 
 def test_simple_alias(test_home, capsys):
@@ -75,7 +64,6 @@
         alias:
           foo: ["select 1, 2"]
     """)
-    main(["foo"])
+    main1(["foo"])
     out, _ = capsys.readouterr()
-    assert out == "  1    2\n" * 2
->>>>>>> 173fe236
+    assert out == "  1    2\n" * 2