--- conflicted
+++ resolved
@@ -5,12 +5,8 @@
 from argparse import ArgumentParser
 
 from .helpers import Limits, ItemHelper, PodHelper, JobHelper
-<<<<<<< HEAD
-from .jross import run
-from .time import parse_utc
-=======
+from kugel.util.jross import run
 from kugel.util.time import parse_utc
->>>>>>> 2a8a02f8
 from .registry import domain, table
 from .utils import fail
 from ..model.config import Config
