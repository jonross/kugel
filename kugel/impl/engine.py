--- conflicted
+++ resolved
@@ -18,15 +18,8 @@
 from kugel.model.config import Config, UserConfig, ColumnDef, ExtendTable, CreateTable
 from kugel.model.constants import CacheFlag, ALL_NAMESPACE, WHITESPACE, ALWAYS_UPDATE, NEVER_UPDATE
 from .registry import get_domain, TableDef
-<<<<<<< HEAD
 from kugel.util.jross import run, SqliteDb
-from .utils import add_custom_functions, kugel_home, fail
-import kugel.util.time as ktime
-=======
-from .jross import run, SqliteDb
 from .utils import add_custom_functions, kugel_home, fail, set_parent
-import kugel.impl.time as ktime
->>>>>>> f7b849b4
 
 # Needed to locate the built-in table builders by class name.
 import kugel.impl.tables
